--- conflicted
+++ resolved
@@ -37,21 +37,15 @@
     auto equilibrate2 = static_cast<EquilibriumResult (*)(ChemicalState&, const Partition&)>(equilibrate);
     auto equilibrate3 = static_cast<EquilibriumResult (*)(ChemicalState&, const EquilibriumOptions&)>(equilibrate);
     auto equilibrate4 = static_cast<EquilibriumResult (*)(ChemicalState&, const Partition&, const EquilibriumOptions&)>(equilibrate);
-<<<<<<< HEAD
-=======
     auto equilibrate5 = static_cast<EquilibriumResult (*)(ChemicalState&, const EquilibriumProblem&)>(equilibrate);
     auto equilibrate6 = static_cast<EquilibriumResult (*)(ChemicalState&, const EquilibriumProblem&, const EquilibriumOptions&)>(equilibrate);
->>>>>>> 6a478c43
 
     py::def("equilibrate", equilibrate1);
     py::def("equilibrate", equilibrate2);
     py::def("equilibrate", equilibrate3);
     py::def("equilibrate", equilibrate4);
-<<<<<<< HEAD
-=======
     py::def("equilibrate", equilibrate5);
     py::def("equilibrate", equilibrate6);
->>>>>>> 6a478c43
 }
 
 } // namespace Reaktor