// Reaktoro is a unified framework for modeling chemically reactive systems.
//
// Copyright (C) 2014-2015 Allan Leal
//
// This program is free software: you can redistribute it and/or modify
// it under the terms of the GNU General Public License as published by
// the Free Software Foundation, either version 3 of the License, or
// (at your option) any later version.
//
// This program is distributed in the hope that it will be useful,
// but WITHOUT ANY WARRANTY; without even the implied warranty of
// MERCHANTABILITY or FITNESS FOR A PARTICULAR PURPOSE. See the
// GNU General Public License for more details.
//
// You should have received a copy of the GNU General Public License
// along with this program. If not, see <http://www.gnu.org/licenses/>.

#include "AqueousMixture.hpp"

// C++ includes
#include <algorithm>

// Reaktoro includes
#include <Reaktoro/Common/NamingUtils.hpp>
#include <Reaktoro/Common/InterpolationUtils.hpp>
#include <Reaktoro/Common/SetUtils.hpp>
#include <Reaktoro/Thermodynamics/Water/WaterConstants.hpp>
#include <Reaktoro/Thermodynamics/Water/WaterElectroState.hpp>
#include <Reaktoro/Thermodynamics/Water/WaterElectroStateJohnsonNorton.hpp>
#include <Reaktoro/Thermodynamics/Water/WaterThermoState.hpp>
#include <Reaktoro/Thermodynamics/Water/WaterThermoStateUtils.hpp>
#include <Reaktoro/Thermodynamics/Water/WaterUtils.hpp>

namespace Reaktoro {
namespace internal {

auto defaultWaterDensityFunction() -> ThermoScalarFunction
{
<<<<<<< HEAD
    ThermoScalarFunction f = [=](Temperature T, Pressure P) -> ThermoScalar
    {
        return waterDensityWagnerPruss(T, P);
    };

    return f;
=======
    const auto T = 298.15;
    const auto P = 1.0e5;
    const auto rho = waterDensityWagnerPruss(T, P);
    return [=](double T, double P) { return rho; };
>>>>>>> 1feb8215
}

auto defaultWaterDielectricConstantFunction() -> ThermoScalarFunction
{
<<<<<<< HEAD
    WaterThermoState wts;
    WaterElectroState wes;

    ThermoScalarFunction f = [=](Temperature T, Pressure P) mutable -> ThermoScalar
    {
        wts = waterThermoStateHGK(T, P);
        wes = waterElectroStateJohnsonNorton(T, P, wts);
        return wes.epsilon;
    };

    return f;
=======
    const auto T = 298.15;
    const auto P = 1.0e5;
    const auto wts = waterThermoStateHGK(T, P);
    const auto wes = waterElectroStateJohnsonNorton(T, P, wts);
    const auto epsilon = wes.epsilon;
    return [=](double T, double P) { return epsilon; };
>>>>>>> 1feb8215
}

} // namespace internal

AqueousMixture::AqueousMixture()
{}

AqueousMixture::AqueousMixture(const std::vector<AqueousSpecies>& species)
: GeneralMixture<AqueousSpecies>(species)
{
    // Initialize the index related data
    initializeIndices(species);

    // Initialize the dissociation matrix of the neutral species w.r.t. the charged species
    initializeDissociationMatrix(species);

    // Initialize the density function for water
    rho = rho_default = internal::defaultWaterDensityFunction();

    // Initialize the dielectric constant function for water
    epsilon = epsilon_default = internal::defaultWaterDielectricConstantFunction();
}

AqueousMixture::~AqueousMixture()
{}

auto AqueousMixture::setWaterDensity(const ThermoScalarFunction& rho) -> void
{
    this->rho = rho;
}

auto AqueousMixture::setWaterDielectricConstant(const ThermoScalarFunction& epsilon) -> void
{
    this->epsilon = epsilon;
}

auto AqueousMixture::setInterpolationPoints(const std::vector<double>& temperatures, const std::vector<double>& pressures) -> void
{
    rho = interpolate(temperatures, pressures, rho_default);
    epsilon = interpolate(temperatures, pressures, epsilon_default);
}

auto AqueousMixture::numNeutralSpecies() const -> unsigned
{
    return idx_neutral_species.size();
}

auto AqueousMixture::numChargedSpecies() const -> unsigned
{
    return idx_charged_species.size();
}

auto AqueousMixture::indicesNeutralSpecies() const -> const Indices&
{
    return idx_neutral_species;
}

auto AqueousMixture::indicesChargedSpecies() const -> const Indices&
{
    return idx_charged_species;
}

auto AqueousMixture::indicesCations() const -> const Indices&
{
    return idx_cations;
}

auto AqueousMixture::indicesAnions() const -> const Indices&
{
    return idx_anions;
}

auto AqueousMixture::indexWater() const -> Index
{
    return idx_water;
}

auto AqueousMixture::dissociationMatrix() const -> const Matrix&
{
    return dissociation_matrix;
}

auto AqueousMixture::indexNeutralSpecies(std::string name) const -> Index
{
    const Index idx = indexSpecies(name);
    return index(idx, idx_neutral_species);
}

auto AqueousMixture::indexNeutralSpeciesAny(const std::vector<std::string>& names) const -> Index
{
    const Index idx = indexSpeciesAny(names);
    return index(idx, idx_neutral_species);
}

auto AqueousMixture::indexChargedSpecies(std::string name) const -> Index
{
    const Index idx = indexSpecies(name);
    return index(idx, idx_charged_species);
}

auto AqueousMixture::indexChargedSpeciesAny(const std::vector<std::string>& names) const -> Index
{
    const Index idx = indexSpeciesAny(names);
    return index(idx, idx_charged_species);
}

auto AqueousMixture::indexCation(std::string name) const -> Index
{
    const Index idx = indexSpecies(name);
    return index(idx, idx_cations);
}

auto AqueousMixture::indexAnion(std::string name) const -> Index
{
    const Index idx = indexSpecies(name);
    return index(idx, idx_anions);
}

auto AqueousMixture::namesNeutralSpecies() const -> std::vector<std::string>
{
    return extract(namesSpecies(), indicesNeutralSpecies());
}

auto AqueousMixture::namesChargedSpecies() const -> std::vector<std::string>
{
    return extract(namesSpecies(), indicesChargedSpecies());
}

auto AqueousMixture::namesCations() const -> std::vector<std::string>
{
    return extract(namesSpecies(), indicesCations());
}

auto AqueousMixture::namesAnions() const -> std::vector<std::string>
{
    return extract(namesSpecies(), indicesAnions());
}

auto AqueousMixture::chargesChargedSpecies() const -> Vector
{
    return rows(chargesSpecies(), indicesChargedSpecies());
}

auto AqueousMixture::chargesCations() const -> Vector
{
    return rows(chargesSpecies(), indicesCations());
}

auto AqueousMixture::chargesAnions() const -> Vector
{
    return rows(chargesSpecies(), indicesAnions());
}

auto AqueousMixture::molalities(const Vector& n) const -> ChemicalVector
{
    const unsigned num_species = numSpecies();

    // The molalities of the species and their partial derivatives
    ChemicalVector m(num_species);

    // The molar amount of water
    const double nw = n[idx_water];

    // Check if the molar amount of water is zero
    if(nw == 0.0)
        return m;

    const double kgH2O = nw * waterMolarMass;

    m.val = n/kgH2O;
    for(unsigned i = 0; i < num_species; ++i)
    {
        m.ddn(i, i) = 1.0/kgH2O;
        m.ddn(i, idx_water) -= m.val[i]/nw;
    }

    return m;
}

auto AqueousMixture::stoichiometricMolalities(const ChemicalVector& m) const -> ChemicalVector
{
    // Auxiliary variables
    const unsigned num_species = numSpecies();
    const unsigned num_charged = numChargedSpecies();
    const unsigned num_neutral = numNeutralSpecies();

    // The molalities of the charged species
    ChemicalVector mc(num_charged, num_species);
    mc.val = rows(m.val, idx_charged_species);
    mc.ddn = rows(m.ddn, idx_charged_species);

    // The molalities of the neutral species
    ChemicalVector mn(num_neutral, num_species);
    mn.val = rows(m.val, idx_neutral_species);
    mn.ddn = rows(m.ddn, idx_neutral_species);

    // The stoichiometric molalities of the charged species
    ChemicalVector ms(num_charged, num_species);
    ms.val = mc.val + tr(dissociation_matrix) * mn.val;
    ms.ddn = mc.ddn + tr(dissociation_matrix) * mn.ddn;

    return ms;
}

auto AqueousMixture::effectiveIonicStrength(const ChemicalVector& m) const -> ChemicalScalar
{
    const unsigned num_species = numSpecies();
    const Vector z = chargesSpecies();

    ChemicalScalar Ie(num_species);
    Ie.val = 0.5 * sum(z % z % m.val);
    for(unsigned i = 0; i < num_species; ++i)
        Ie.ddn[i] = 0.5 * sum(z % z % m.ddn.col(i));

    return Ie;
}

auto AqueousMixture::stoichiometricIonicStrength(const ChemicalVector& ms) const -> ChemicalScalar
{
    const unsigned num_species = numSpecies();
    const Vector zc = chargesChargedSpecies();

    ChemicalScalar Is(num_species);
    Is.val = 0.5 * sum(zc % zc % ms.val);
    for(unsigned i = 0; i < num_species; ++i)
        Is.ddn[i] = 0.5 * sum(zc % zc % ms.ddn.col(i));

    return Is;
}

auto AqueousMixture::state(Temperature T, Pressure P, const Vector& n) const -> AqueousMixtureState
{
    AqueousMixtureState res;
    res.T = T;
    res.P = P;
    res.x = molarFractions(n);
    res.rho = rho(T, P);
    res.epsilon = epsilon(T, P);
    res.m  = molalities(n);
    res.ms = stoichiometricMolalities(res.m);
    res.Ie = effectiveIonicStrength(res.m);
    res.Is = stoichiometricIonicStrength(res.ms);
    return res;
}

auto AqueousMixture::initializeIndices(const std::vector<AqueousSpecies>& species) -> void
{
    // Initialize the index of the water species
    idx_water = indexSpeciesAny(alternativeWaterNames());

    // Initialize the indices of the charged and neutral species
    for(unsigned i = 0; i < species.size(); ++i)
    {
        if(i == idx_water) continue; // Skip if water species
        if(species[i].charge() == 0)
            idx_neutral_species.push_back(i); // Current species is neutral
        else
        {
            idx_charged_species.push_back(i); // Current species is charged
            if(species[i].charge() > 0) idx_cations.push_back(i); // Current species is a cation
            else idx_anions.push_back(i); // Current species is an anion
        }
    }
}

auto AqueousMixture::initializeDissociationMatrix(const std::vector<AqueousSpecies>& species) -> void
{
    // Return the stoichiometry of the i-th charged species in the j-th neutral species
    auto stoichiometry = [&](Index i, Index j) -> double
    {
        const Index ineutral = idx_neutral_species[i];
        const Index icharged = idx_charged_species[j];
        const AqueousSpecies& neutral = species[ineutral];
        const AqueousSpecies& charged = species[icharged];
        const auto iter = neutral.dissociation().find(charged.name());
        return iter != neutral.dissociation().end() ? iter->second : 0.0;
    };

    // Assemble the dissociation matrix of the neutral species with respect to the charged species
    const Index num_charged_species = idx_charged_species.size();
    const Index num_neutral_species = idx_neutral_species.size();
    dissociation_matrix.resize(num_neutral_species, num_charged_species);
    for(Index i = 0; i < num_neutral_species; ++i)
        for(Index j = 0; j < num_charged_species; ++j)
            dissociation_matrix(i, j) = stoichiometry(i, j);
}

} // namespace Reaktoro
<|MERGE_RESOLUTION|>--- conflicted
+++ resolved
@@ -1,363 +1,340 @@
-// Reaktoro is a unified framework for modeling chemically reactive systems.
-//
-// Copyright (C) 2014-2015 Allan Leal
-//
-// This program is free software: you can redistribute it and/or modify
-// it under the terms of the GNU General Public License as published by
-// the Free Software Foundation, either version 3 of the License, or
-// (at your option) any later version.
-//
-// This program is distributed in the hope that it will be useful,
-// but WITHOUT ANY WARRANTY; without even the implied warranty of
-// MERCHANTABILITY or FITNESS FOR A PARTICULAR PURPOSE. See the
-// GNU General Public License for more details.
-//
-// You should have received a copy of the GNU General Public License
-// along with this program. If not, see <http://www.gnu.org/licenses/>.
-
-#include "AqueousMixture.hpp"
-
-// C++ includes
-#include <algorithm>
-
-// Reaktoro includes
-#include <Reaktoro/Common/NamingUtils.hpp>
-#include <Reaktoro/Common/InterpolationUtils.hpp>
-#include <Reaktoro/Common/SetUtils.hpp>
-#include <Reaktoro/Thermodynamics/Water/WaterConstants.hpp>
-#include <Reaktoro/Thermodynamics/Water/WaterElectroState.hpp>
-#include <Reaktoro/Thermodynamics/Water/WaterElectroStateJohnsonNorton.hpp>
-#include <Reaktoro/Thermodynamics/Water/WaterThermoState.hpp>
-#include <Reaktoro/Thermodynamics/Water/WaterThermoStateUtils.hpp>
-#include <Reaktoro/Thermodynamics/Water/WaterUtils.hpp>
-
-namespace Reaktoro {
-namespace internal {
-
-auto defaultWaterDensityFunction() -> ThermoScalarFunction
-{
-<<<<<<< HEAD
-    ThermoScalarFunction f = [=](Temperature T, Pressure P) -> ThermoScalar
-    {
-        return waterDensityWagnerPruss(T, P);
-    };
-
-    return f;
-=======
-    const auto T = 298.15;
-    const auto P = 1.0e5;
-    const auto rho = waterDensityWagnerPruss(T, P);
-    return [=](double T, double P) { return rho; };
->>>>>>> 1feb8215
-}
-
-auto defaultWaterDielectricConstantFunction() -> ThermoScalarFunction
-{
-<<<<<<< HEAD
-    WaterThermoState wts;
-    WaterElectroState wes;
-
-    ThermoScalarFunction f = [=](Temperature T, Pressure P) mutable -> ThermoScalar
-    {
-        wts = waterThermoStateHGK(T, P);
-        wes = waterElectroStateJohnsonNorton(T, P, wts);
-        return wes.epsilon;
-    };
-
-    return f;
-=======
-    const auto T = 298.15;
-    const auto P = 1.0e5;
-    const auto wts = waterThermoStateHGK(T, P);
-    const auto wes = waterElectroStateJohnsonNorton(T, P, wts);
-    const auto epsilon = wes.epsilon;
-    return [=](double T, double P) { return epsilon; };
->>>>>>> 1feb8215
-}
-
-} // namespace internal
-
-AqueousMixture::AqueousMixture()
-{}
-
-AqueousMixture::AqueousMixture(const std::vector<AqueousSpecies>& species)
-: GeneralMixture<AqueousSpecies>(species)
-{
-    // Initialize the index related data
-    initializeIndices(species);
-
-    // Initialize the dissociation matrix of the neutral species w.r.t. the charged species
-    initializeDissociationMatrix(species);
-
-    // Initialize the density function for water
-    rho = rho_default = internal::defaultWaterDensityFunction();
-
-    // Initialize the dielectric constant function for water
-    epsilon = epsilon_default = internal::defaultWaterDielectricConstantFunction();
-}
-
-AqueousMixture::~AqueousMixture()
-{}
-
-auto AqueousMixture::setWaterDensity(const ThermoScalarFunction& rho) -> void
-{
-    this->rho = rho;
-}
-
-auto AqueousMixture::setWaterDielectricConstant(const ThermoScalarFunction& epsilon) -> void
-{
-    this->epsilon = epsilon;
-}
-
-auto AqueousMixture::setInterpolationPoints(const std::vector<double>& temperatures, const std::vector<double>& pressures) -> void
-{
-    rho = interpolate(temperatures, pressures, rho_default);
-    epsilon = interpolate(temperatures, pressures, epsilon_default);
-}
-
-auto AqueousMixture::numNeutralSpecies() const -> unsigned
-{
-    return idx_neutral_species.size();
-}
-
-auto AqueousMixture::numChargedSpecies() const -> unsigned
-{
-    return idx_charged_species.size();
-}
-
-auto AqueousMixture::indicesNeutralSpecies() const -> const Indices&
-{
-    return idx_neutral_species;
-}
-
-auto AqueousMixture::indicesChargedSpecies() const -> const Indices&
-{
-    return idx_charged_species;
-}
-
-auto AqueousMixture::indicesCations() const -> const Indices&
-{
-    return idx_cations;
-}
-
-auto AqueousMixture::indicesAnions() const -> const Indices&
-{
-    return idx_anions;
-}
-
-auto AqueousMixture::indexWater() const -> Index
-{
-    return idx_water;
-}
-
-auto AqueousMixture::dissociationMatrix() const -> const Matrix&
-{
-    return dissociation_matrix;
-}
-
-auto AqueousMixture::indexNeutralSpecies(std::string name) const -> Index
-{
-    const Index idx = indexSpecies(name);
-    return index(idx, idx_neutral_species);
-}
-
-auto AqueousMixture::indexNeutralSpeciesAny(const std::vector<std::string>& names) const -> Index
-{
-    const Index idx = indexSpeciesAny(names);
-    return index(idx, idx_neutral_species);
-}
-
-auto AqueousMixture::indexChargedSpecies(std::string name) const -> Index
-{
-    const Index idx = indexSpecies(name);
-    return index(idx, idx_charged_species);
-}
-
-auto AqueousMixture::indexChargedSpeciesAny(const std::vector<std::string>& names) const -> Index
-{
-    const Index idx = indexSpeciesAny(names);
-    return index(idx, idx_charged_species);
-}
-
-auto AqueousMixture::indexCation(std::string name) const -> Index
-{
-    const Index idx = indexSpecies(name);
-    return index(idx, idx_cations);
-}
-
-auto AqueousMixture::indexAnion(std::string name) const -> Index
-{
-    const Index idx = indexSpecies(name);
-    return index(idx, idx_anions);
-}
-
-auto AqueousMixture::namesNeutralSpecies() const -> std::vector<std::string>
-{
-    return extract(namesSpecies(), indicesNeutralSpecies());
-}
-
-auto AqueousMixture::namesChargedSpecies() const -> std::vector<std::string>
-{
-    return extract(namesSpecies(), indicesChargedSpecies());
-}
-
-auto AqueousMixture::namesCations() const -> std::vector<std::string>
-{
-    return extract(namesSpecies(), indicesCations());
-}
-
-auto AqueousMixture::namesAnions() const -> std::vector<std::string>
-{
-    return extract(namesSpecies(), indicesAnions());
-}
-
-auto AqueousMixture::chargesChargedSpecies() const -> Vector
-{
-    return rows(chargesSpecies(), indicesChargedSpecies());
-}
-
-auto AqueousMixture::chargesCations() const -> Vector
-{
-    return rows(chargesSpecies(), indicesCations());
-}
-
-auto AqueousMixture::chargesAnions() const -> Vector
-{
-    return rows(chargesSpecies(), indicesAnions());
-}
-
-auto AqueousMixture::molalities(const Vector& n) const -> ChemicalVector
-{
-    const unsigned num_species = numSpecies();
-
-    // The molalities of the species and their partial derivatives
-    ChemicalVector m(num_species);
-
-    // The molar amount of water
-    const double nw = n[idx_water];
-
-    // Check if the molar amount of water is zero
-    if(nw == 0.0)
-        return m;
-
-    const double kgH2O = nw * waterMolarMass;
-
-    m.val = n/kgH2O;
-    for(unsigned i = 0; i < num_species; ++i)
-    {
-        m.ddn(i, i) = 1.0/kgH2O;
-        m.ddn(i, idx_water) -= m.val[i]/nw;
-    }
-
-    return m;
-}
-
-auto AqueousMixture::stoichiometricMolalities(const ChemicalVector& m) const -> ChemicalVector
-{
-    // Auxiliary variables
-    const unsigned num_species = numSpecies();
-    const unsigned num_charged = numChargedSpecies();
-    const unsigned num_neutral = numNeutralSpecies();
-
-    // The molalities of the charged species
-    ChemicalVector mc(num_charged, num_species);
-    mc.val = rows(m.val, idx_charged_species);
-    mc.ddn = rows(m.ddn, idx_charged_species);
-
-    // The molalities of the neutral species
-    ChemicalVector mn(num_neutral, num_species);
-    mn.val = rows(m.val, idx_neutral_species);
-    mn.ddn = rows(m.ddn, idx_neutral_species);
-
-    // The stoichiometric molalities of the charged species
-    ChemicalVector ms(num_charged, num_species);
-    ms.val = mc.val + tr(dissociation_matrix) * mn.val;
-    ms.ddn = mc.ddn + tr(dissociation_matrix) * mn.ddn;
-
-    return ms;
-}
-
-auto AqueousMixture::effectiveIonicStrength(const ChemicalVector& m) const -> ChemicalScalar
-{
-    const unsigned num_species = numSpecies();
-    const Vector z = chargesSpecies();
-
-    ChemicalScalar Ie(num_species);
-    Ie.val = 0.5 * sum(z % z % m.val);
-    for(unsigned i = 0; i < num_species; ++i)
-        Ie.ddn[i] = 0.5 * sum(z % z % m.ddn.col(i));
-
-    return Ie;
-}
-
-auto AqueousMixture::stoichiometricIonicStrength(const ChemicalVector& ms) const -> ChemicalScalar
-{
-    const unsigned num_species = numSpecies();
-    const Vector zc = chargesChargedSpecies();
-
-    ChemicalScalar Is(num_species);
-    Is.val = 0.5 * sum(zc % zc % ms.val);
-    for(unsigned i = 0; i < num_species; ++i)
-        Is.ddn[i] = 0.5 * sum(zc % zc % ms.ddn.col(i));
-
-    return Is;
-}
-
-auto AqueousMixture::state(Temperature T, Pressure P, const Vector& n) const -> AqueousMixtureState
-{
-    AqueousMixtureState res;
-    res.T = T;
-    res.P = P;
-    res.x = molarFractions(n);
-    res.rho = rho(T, P);
-    res.epsilon = epsilon(T, P);
-    res.m  = molalities(n);
-    res.ms = stoichiometricMolalities(res.m);
-    res.Ie = effectiveIonicStrength(res.m);
-    res.Is = stoichiometricIonicStrength(res.ms);
-    return res;
-}
-
-auto AqueousMixture::initializeIndices(const std::vector<AqueousSpecies>& species) -> void
-{
-    // Initialize the index of the water species
-    idx_water = indexSpeciesAny(alternativeWaterNames());
-
-    // Initialize the indices of the charged and neutral species
-    for(unsigned i = 0; i < species.size(); ++i)
-    {
-        if(i == idx_water) continue; // Skip if water species
-        if(species[i].charge() == 0)
-            idx_neutral_species.push_back(i); // Current species is neutral
-        else
-        {
-            idx_charged_species.push_back(i); // Current species is charged
-            if(species[i].charge() > 0) idx_cations.push_back(i); // Current species is a cation
-            else idx_anions.push_back(i); // Current species is an anion
-        }
-    }
-}
-
-auto AqueousMixture::initializeDissociationMatrix(const std::vector<AqueousSpecies>& species) -> void
-{
-    // Return the stoichiometry of the i-th charged species in the j-th neutral species
-    auto stoichiometry = [&](Index i, Index j) -> double
-    {
-        const Index ineutral = idx_neutral_species[i];
-        const Index icharged = idx_charged_species[j];
-        const AqueousSpecies& neutral = species[ineutral];
-        const AqueousSpecies& charged = species[icharged];
-        const auto iter = neutral.dissociation().find(charged.name());
-        return iter != neutral.dissociation().end() ? iter->second : 0.0;
-    };
-
-    // Assemble the dissociation matrix of the neutral species with respect to the charged species
-    const Index num_charged_species = idx_charged_species.size();
-    const Index num_neutral_species = idx_neutral_species.size();
-    dissociation_matrix.resize(num_neutral_species, num_charged_species);
-    for(Index i = 0; i < num_neutral_species; ++i)
-        for(Index j = 0; j < num_charged_species; ++j)
-            dissociation_matrix(i, j) = stoichiometry(i, j);
-}
-
-} // namespace Reaktoro
+// Reaktoro is a unified framework for modeling chemically reactive systems.
+//
+// Copyright (C) 2014-2015 Allan Leal
+//
+// This program is free software: you can redistribute it and/or modify
+// it under the terms of the GNU General Public License as published by
+// the Free Software Foundation, either version 3 of the License, or
+// (at your option) any later version.
+//
+// This program is distributed in the hope that it will be useful,
+// but WITHOUT ANY WARRANTY; without even the implied warranty of
+// MERCHANTABILITY or FITNESS FOR A PARTICULAR PURPOSE. See the
+// GNU General Public License for more details.
+//
+// You should have received a copy of the GNU General Public License
+// along with this program. If not, see <http://www.gnu.org/licenses/>.
+
+#include "AqueousMixture.hpp"
+
+// C++ includes
+#include <algorithm>
+
+// Reaktoro includes
+#include <Reaktoro/Common/NamingUtils.hpp>
+#include <Reaktoro/Common/InterpolationUtils.hpp>
+#include <Reaktoro/Common/SetUtils.hpp>
+#include <Reaktoro/Thermodynamics/Water/WaterConstants.hpp>
+#include <Reaktoro/Thermodynamics/Water/WaterElectroState.hpp>
+#include <Reaktoro/Thermodynamics/Water/WaterElectroStateJohnsonNorton.hpp>
+#include <Reaktoro/Thermodynamics/Water/WaterThermoState.hpp>
+#include <Reaktoro/Thermodynamics/Water/WaterThermoStateUtils.hpp>
+#include <Reaktoro/Thermodynamics/Water/WaterUtils.hpp>
+
+namespace Reaktoro {
+namespace internal {
+
+auto defaultWaterDensityFunction() -> ThermoScalarFunction
+{
+    const auto T = 298.15;
+    const auto P = 1.0e5;
+    const auto rho = waterDensityWagnerPruss(T, P);
+    return [=](double T, double P) { return rho; };
+}
+
+auto defaultWaterDielectricConstantFunction() -> ThermoScalarFunction
+{
+    const auto T = 298.15;
+    const auto P = 1.0e5;
+    const auto wts = waterThermoStateHGK(T, P);
+    const auto wes = waterElectroStateJohnsonNorton(T, P, wts);
+    const auto epsilon = wes.epsilon;
+    return [=](double T, double P) { return epsilon; };
+}
+
+} // namespace internal
+
+AqueousMixture::AqueousMixture()
+{}
+
+AqueousMixture::AqueousMixture(const std::vector<AqueousSpecies>& species)
+: GeneralMixture<AqueousSpecies>(species)
+{
+    // Initialize the index related data
+    initializeIndices(species);
+
+    // Initialize the dissociation matrix of the neutral species w.r.t. the charged species
+    initializeDissociationMatrix(species);
+
+    // Initialize the density function for water
+    rho = rho_default = internal::defaultWaterDensityFunction();
+
+    // Initialize the dielectric constant function for water
+    epsilon = epsilon_default = internal::defaultWaterDielectricConstantFunction();
+}
+
+AqueousMixture::~AqueousMixture()
+{}
+
+auto AqueousMixture::setWaterDensity(const ThermoScalarFunction& rho) -> void
+{
+    this->rho = rho;
+}
+
+auto AqueousMixture::setWaterDielectricConstant(const ThermoScalarFunction& epsilon) -> void
+{
+    this->epsilon = epsilon;
+}
+
+auto AqueousMixture::setInterpolationPoints(const std::vector<double>& temperatures, const std::vector<double>& pressures) -> void
+{
+    rho = interpolate(temperatures, pressures, rho_default);
+    epsilon = interpolate(temperatures, pressures, epsilon_default);
+}
+
+auto AqueousMixture::numNeutralSpecies() const -> unsigned
+{
+    return idx_neutral_species.size();
+}
+
+auto AqueousMixture::numChargedSpecies() const -> unsigned
+{
+    return idx_charged_species.size();
+}
+
+auto AqueousMixture::indicesNeutralSpecies() const -> const Indices&
+{
+    return idx_neutral_species;
+}
+
+auto AqueousMixture::indicesChargedSpecies() const -> const Indices&
+{
+    return idx_charged_species;
+}
+
+auto AqueousMixture::indicesCations() const -> const Indices&
+{
+    return idx_cations;
+}
+
+auto AqueousMixture::indicesAnions() const -> const Indices&
+{
+    return idx_anions;
+}
+
+auto AqueousMixture::indexWater() const -> Index
+{
+    return idx_water;
+}
+
+auto AqueousMixture::dissociationMatrix() const -> const Matrix&
+{
+    return dissociation_matrix;
+}
+
+auto AqueousMixture::indexNeutralSpecies(std::string name) const -> Index
+{
+    const Index idx = indexSpecies(name);
+    return index(idx, idx_neutral_species);
+}
+
+auto AqueousMixture::indexNeutralSpeciesAny(const std::vector<std::string>& names) const -> Index
+{
+    const Index idx = indexSpeciesAny(names);
+    return index(idx, idx_neutral_species);
+}
+
+auto AqueousMixture::indexChargedSpecies(std::string name) const -> Index
+{
+    const Index idx = indexSpecies(name);
+    return index(idx, idx_charged_species);
+}
+
+auto AqueousMixture::indexChargedSpeciesAny(const std::vector<std::string>& names) const -> Index
+{
+    const Index idx = indexSpeciesAny(names);
+    return index(idx, idx_charged_species);
+}
+
+auto AqueousMixture::indexCation(std::string name) const -> Index
+{
+    const Index idx = indexSpecies(name);
+    return index(idx, idx_cations);
+}
+
+auto AqueousMixture::indexAnion(std::string name) const -> Index
+{
+    const Index idx = indexSpecies(name);
+    return index(idx, idx_anions);
+}
+
+auto AqueousMixture::namesNeutralSpecies() const -> std::vector<std::string>
+{
+    return extract(namesSpecies(), indicesNeutralSpecies());
+}
+
+auto AqueousMixture::namesChargedSpecies() const -> std::vector<std::string>
+{
+    return extract(namesSpecies(), indicesChargedSpecies());
+}
+
+auto AqueousMixture::namesCations() const -> std::vector<std::string>
+{
+    return extract(namesSpecies(), indicesCations());
+}
+
+auto AqueousMixture::namesAnions() const -> std::vector<std::string>
+{
+    return extract(namesSpecies(), indicesAnions());
+}
+
+auto AqueousMixture::chargesChargedSpecies() const -> Vector
+{
+    return rows(chargesSpecies(), indicesChargedSpecies());
+}
+
+auto AqueousMixture::chargesCations() const -> Vector
+{
+    return rows(chargesSpecies(), indicesCations());
+}
+
+auto AqueousMixture::chargesAnions() const -> Vector
+{
+    return rows(chargesSpecies(), indicesAnions());
+}
+
+auto AqueousMixture::molalities(const Vector& n) const -> ChemicalVector
+{
+    const unsigned num_species = numSpecies();
+
+    // The molalities of the species and their partial derivatives
+    ChemicalVector m(num_species);
+
+    // The molar amount of water
+    const double nw = n[idx_water];
+
+    // Check if the molar amount of water is zero
+    if(nw == 0.0)
+        return m;
+
+    const double kgH2O = nw * waterMolarMass;
+
+    m.val = n/kgH2O;
+    for(unsigned i = 0; i < num_species; ++i)
+    {
+        m.ddn(i, i) = 1.0/kgH2O;
+        m.ddn(i, idx_water) -= m.val[i]/nw;
+    }
+
+    return m;
+}
+
+auto AqueousMixture::stoichiometricMolalities(const ChemicalVector& m) const -> ChemicalVector
+{
+    // Auxiliary variables
+    const unsigned num_species = numSpecies();
+    const unsigned num_charged = numChargedSpecies();
+    const unsigned num_neutral = numNeutralSpecies();
+
+    // The molalities of the charged species
+    ChemicalVector mc(num_charged, num_species);
+    mc.val = rows(m.val, idx_charged_species);
+    mc.ddn = rows(m.ddn, idx_charged_species);
+
+    // The molalities of the neutral species
+    ChemicalVector mn(num_neutral, num_species);
+    mn.val = rows(m.val, idx_neutral_species);
+    mn.ddn = rows(m.ddn, idx_neutral_species);
+
+    // The stoichiometric molalities of the charged species
+    ChemicalVector ms(num_charged, num_species);
+    ms.val = mc.val + tr(dissociation_matrix) * mn.val;
+    ms.ddn = mc.ddn + tr(dissociation_matrix) * mn.ddn;
+
+    return ms;
+}
+
+auto AqueousMixture::effectiveIonicStrength(const ChemicalVector& m) const -> ChemicalScalar
+{
+    const unsigned num_species = numSpecies();
+    const Vector z = chargesSpecies();
+
+    ChemicalScalar Ie(num_species);
+    Ie.val = 0.5 * sum(z % z % m.val);
+    for(unsigned i = 0; i < num_species; ++i)
+        Ie.ddn[i] = 0.5 * sum(z % z % m.ddn.col(i));
+
+    return Ie;
+}
+
+auto AqueousMixture::stoichiometricIonicStrength(const ChemicalVector& ms) const -> ChemicalScalar
+{
+    const unsigned num_species = numSpecies();
+    const Vector zc = chargesChargedSpecies();
+
+    ChemicalScalar Is(num_species);
+    Is.val = 0.5 * sum(zc % zc % ms.val);
+    for(unsigned i = 0; i < num_species; ++i)
+        Is.ddn[i] = 0.5 * sum(zc % zc % ms.ddn.col(i));
+
+    return Is;
+}
+
+auto AqueousMixture::state(Temperature T, Pressure P, const Vector& n) const -> AqueousMixtureState
+{
+    AqueousMixtureState res;
+    res.T = T;
+    res.P = P;
+    res.x = molarFractions(n);
+    res.rho = rho(T, P);
+    res.epsilon = epsilon(T, P);
+    res.m  = molalities(n);
+    res.ms = stoichiometricMolalities(res.m);
+    res.Ie = effectiveIonicStrength(res.m);
+    res.Is = stoichiometricIonicStrength(res.ms);
+    return res;
+}
+
+auto AqueousMixture::initializeIndices(const std::vector<AqueousSpecies>& species) -> void
+{
+    // Initialize the index of the water species
+    idx_water = indexSpeciesAny(alternativeWaterNames());
+
+    // Initialize the indices of the charged and neutral species
+    for(unsigned i = 0; i < species.size(); ++i)
+    {
+        if(i == idx_water) continue; // Skip if water species
+        if(species[i].charge() == 0)
+            idx_neutral_species.push_back(i); // Current species is neutral
+        else
+        {
+            idx_charged_species.push_back(i); // Current species is charged
+            if(species[i].charge() > 0) idx_cations.push_back(i); // Current species is a cation
+            else idx_anions.push_back(i); // Current species is an anion
+        }
+    }
+}
+
+auto AqueousMixture::initializeDissociationMatrix(const std::vector<AqueousSpecies>& species) -> void
+{
+    // Return the stoichiometry of the i-th charged species in the j-th neutral species
+    auto stoichiometry = [&](Index i, Index j) -> double
+    {
+        const Index ineutral = idx_neutral_species[i];
+        const Index icharged = idx_charged_species[j];
+        const AqueousSpecies& neutral = species[ineutral];
+        const AqueousSpecies& charged = species[icharged];
+        const auto iter = neutral.dissociation().find(charged.name());
+        return iter != neutral.dissociation().end() ? iter->second : 0.0;
+    };
+
+    // Assemble the dissociation matrix of the neutral species with respect to the charged species
+    const Index num_charged_species = idx_charged_species.size();
+    const Index num_neutral_species = idx_neutral_species.size();
+    dissociation_matrix.resize(num_neutral_species, num_charged_species);
+    for(Index i = 0; i < num_neutral_species; ++i)
+        for(Index j = 0; j < num_charged_species; ++j)
+            dissociation_matrix(i, j) = stoichiometry(i, j);
+}
+
+} // namespace Reaktoro