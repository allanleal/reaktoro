// This file is part of Reaktoro (https://reaktoro.org).
//
// Reaktoro is free software; you can redistribute it and/or
// modify it under the terms of the GNU Lesser General Public
// License as published by the Free Software Foundation; either
// version 2.1 of the License, or (at your option) any later version.
//
// Reaktoro is distributed in the hope that it will be useful,
// but WITHOUT ANY WARRANTY; without even the implied warranty of
// MERCHANTABILITY or FITNESS FOR A PARTICULAR PURPOSE. See the GNU
// Lesser General Public License for more details.
//
// You should have received a copy of the GNU Lesser General Public License
// along with this library. If not, see <http://www.gnu.org/licenses/>.

#include "ReactiveTransportSolver.hpp"

// C++ includes
#include <algorithm>
#include <fstream>
#include <iomanip>

// Eigen includes
#include <Reaktoro/deps/eigen3/Eigen/Dense>

// Reaktoro includes
#include <Reaktoro/Common/Exception.hpp>
#include <Reaktoro/Common/Profiling.hpp>
#include <Reaktoro/Core/ChemicalOutput.hpp>
#include <Reaktoro/Core/ChemicalState.hpp>
#include <Reaktoro/Core/ChemicalSystem.hpp>
#include <Reaktoro/Core/Partition.hpp>
#include <Reaktoro/Equilibrium/EquilibriumResult.hpp>
#include <Reaktoro/Equilibrium/EquilibriumSolver.hpp>
#include <Reaktoro/Equilibrium/SmartEquilibriumResult.hpp>
#include <Reaktoro/Equilibrium/SmartEquilibriumSolver.hpp>
#include <Reaktoro/Math/Matrix.hpp>
#include <Reaktoro/Transport/ChemicalField.hpp>
#include <Reaktoro/Transport/Mesh.hpp>
#include <Reaktoro/Transport/TransportSolver.hpp>

namespace Reaktoro {

struct ReactiveTransportSolver::Impl
{
    /// The chemical system common to all degrees of freedom in the chemical field.
    ChemicalSystem system;

    /// The partition of the chemical system
    Partition partition;

    /// The solver for solving the transport equations
    TransportSolver transport_solver;

    /// The options for the reactive transport calculations.
    ReactiveTransportOptions options;

    /// The result information of the last reactive transport time step calculation.
    ReactiveTransportResult result;

    /// The equilibrium solver using conventional Gibbs energy minimization approach.
    EquilibriumSolver equilibrium_solver;

    /// The equilibrium solver using a smart on-demand learning strategy.
    SmartEquilibriumSolver smart_equilibrium_solver;

    /// The list of chemical output objects
    std::vector<ChemicalOutput> outputs;

    /// The amounts of elements between fluid-equilibrium species on the boundary.
    Vector be_bc;

    /// The amounts of a fluid-equilibrium elements on each cell of the mesh.
    Matrix bef;

    /// The amounts of a solid-equilibrium elements on each cell of the mesh.
    Matrix bes;

    /// The amounts of equilibrium elements on each cell of the mesh.
    Matrix be;

    /// The current number of steps in the solution of the reactive transport equations.
    Index steps = 0;

    /// Name of the file and folder with a status output
    std::string folder;

    /// Construct a ReactiveTransportSolver::Impl instance with given chemical system.
    Impl(const ChemicalSystem& system)
    : Impl(Partition(system))
    {
    }

    /// Construct a ReactiveTransportSolver::Impl instance with given partition of the chemical system.
    Impl(const Partition& partition)
    : system(partition.system()), partition(partition),
      equilibrium_solver(partition), smart_equilibrium_solver(partition)
    {
        setBoundaryState(ChemicalState(system));
    }

    /// Set the options for the reactive transport calculations.
    auto setOptions(const ReactiveTransportOptions& options) -> void
    {
        this->options = options;
        equilibrium_solver.setOptions(options.equilibrium);
        smart_equilibrium_solver.setOptions(options.smart_equilibrium);
    }

    /// Initialize the mesh discretizing the computational domain for reactive transport.
    auto setMesh(const Mesh& mesh) -> void
    {
        transport_solver.setMesh(mesh);
    }

    /// Initialize the velocity of the reactive transport model.
    auto setVelocity(double val) -> void
    {
        transport_solver.setVelocity(val);
    }

    /// Initialize the diffusion of the reactive transport model.
    auto setDiffusionCoeff(double val) -> void
    {
        transport_solver.setDiffusionCoeff(val);
    }

    /// Initialize boundary conditions of the reactive transport model.
    auto setBoundaryState(const ChemicalState& state) -> void
    {
        // The indices of the fluid species in equilibrium
        const auto& ifs = partition.indicesEquilibriumFluidSpecies();

        // The indices of the equilibrium elements
        const auto& iee = partition.indicesEquilibriumElements();

        // Get the amounts of equilibrium elements considering only fluid-equilibrium species
        be_bc = state.elementAmountsInSpecies(ifs)(iee);
    }

    /// Initialize time step of the reactive transport sequential algorithm.
    auto setTimeStep(double val) -> void
    {
        transport_solver.setTimeStep(val);
    }

    /// Add the output to the reactive transport modelling.
    auto output() -> ChemicalOutput
    {
        outputs.emplace_back(ChemicalOutput(system));
        return outputs.back();
    }

    /// Initialize the reactive transport solver.
    auto initialize() -> void
    {
        // Auxiliary variables
        const Mesh& mesh = transport_solver.mesh();
        const Index num_cells = mesh.numCells();
        const Index Ee = partition.numEquilibriumElements();

        // Initialize amount of elements in fluid and solid phases
        bef.resize(num_cells, Ee);
        bes.resize(num_cells, Ee);
        be.resize(num_cells, Ee);

        // Initialize equilibrium solver based on the parameter
        transport_solver.setOptions(options.transport);
        transport_solver.initialize();
    }

    /// Perform one time step of a reactive transport calculation.
    auto step(ChemicalField& field) -> ReactiveTransportResult
    {
        // The result of the reactive transport step
        ReactiveTransportResult rt_result;

        // Auxiliary variables
        const auto& mesh = transport_solver.mesh();
        const auto& num_cells = mesh.numCells();
        const auto& Ee = partition.numEquilibriumElements();
        const auto& iee = partition.indicesEquilibriumElements();
        const auto& ifs = partition.indicesEquilibriumFluidSpecies();
        const auto& iss = partition.indicesEquilibriumSolidSpecies();

        // Open the the file for outputting chemical states
        for(auto output : outputs)
        {
            output.suffix("-" + std::to_string(steps));
            output.open();
        }

        //---------------------------------------------------------------------------
        // Step 1: Perform a time step transport calculation for each fluid element
        //---------------------------------------------------------------------------
        tic(TRANSPORT_STEP);

        // Collect the amounts of elements in the solid and fluid species
        for(Index icell = 0; icell < num_cells; ++icell)
        {
            bef.row(icell) = field[icell].elementAmountsInSpecies(ifs)(iee);
            bes.row(icell) = field[icell].elementAmountsInSpecies(iss)(iee);
        }

        // Left boundary condition cell
        Index icell_bc = 0;

        // Get porosity of the left boundary cell
        const auto phi_bc = field[icell_bc].properties().fluidVolume().val / field[icell_bc].properties().volume().val;

        // Ensure the result of each fluid element transport calculation can be saved
        result.transport_of_element.resize(Ee);

        // Transport the elements in the fluid species in equilibrium
        for(Index ielement = 0; ielement < Ee; ++ielement)
        {
            // Scale BC with a porosity of the boundary cell
            transport_solver.setBoundaryValue(phi_bc * be_bc[ielement]);
            transport_solver.step(bef.col(ielement));

            // Save the result of this element transport calculation.
            result.transport_of_element[ielement] = transport_solver.result();
        }

        // Sum the amounts of elements distributed among fluid and solid species
        be.noalias() = bef + bes;

        result.timing.transport = toc(TRANSPORT_STEP);

        //---------------------------------------------------------------------------
        // Step 2: Perform a time step equilibrium calculation for each cell
        //---------------------------------------------------------------------------
        tic(EQUILIBRIUM_STEP);

        if(options.use_smart_equilibrium_solver)
        {
            // Ensure the result of each cell's smart equilibrium calculation can be saved
            result.smart_equilibrium_at_cell.resize(num_cells);

            for(Index icell = 0; icell < num_cells; ++icell)
            {
                const auto T = field[icell].temperature();
                const auto P = field[icell].pressure();

                // Solve with a smart equilibrium solver
                smart_equilibrium_solver.solve(field[icell], T, P, be.row(icell));
<<<<<<< HEAD
                //smart_equilibrium_solver.solve(field[icell], T, P, be.row(icell), steps, icell);
=======
>>>>>>> 4b7a76a3

                // Save the result of this cell's smart equilibrium calculation
                result.smart_equilibrium_at_cell[icell] = smart_equilibrium_solver.result();
            }
        }
        else
        {
            // Ensure the result of each cell's equilibrium calculation can be saved.
            result.equilibrium_at_cell.resize(num_cells);

            for(Index icell = 0; icell < num_cells; ++icell)
            {
                const auto T = field[icell].temperature();
                const auto P = field[icell].pressure();

                // Solve with a conventional equilibrium solver
                equilibrium_solver.solve(field[icell], T, P, be.row(icell));

                // Save the result of this cell's smart equilibrium calculation.
                result.equilibrium_at_cell[icell] = equilibrium_solver.result();
            }
        }

        result.timing.equilibrium = toc(EQUILIBRIUM_STEP);

        // Update the output files with the chemical state of every cell
        for(Index icell = 0; icell < num_cells; ++icell)
            for(auto output : outputs)
                output.update(field[icell], icell);

        // Output chemical states in the output files
        for(auto output : outputs)
            output.close();

        // Increment the current number of reactive transport steps
        ++steps;

        return rt_result;
    }

    // Show clusters created by the ODML method
    auto outputClusterInfo() const -> void {
        if (options.use_smart_equilibrium_solver) {
            smart_equilibrium_solver.outputClusterInfo();
        } else {
            std::cout << "No clusters were created in the conventional algorithm!" << std::endl;
        }
    }
};

ReactiveTransportSolver::ReactiveTransportSolver(const ChemicalSystem& system)
: pimpl(new Impl(system))
{
}

ReactiveTransportSolver::ReactiveTransportSolver(const Partition& partition)
: pimpl(new Impl(partition))
{
}

ReactiveTransportSolver::ReactiveTransportSolver(const ReactiveTransportSolver& other)
: pimpl(new Impl(*other.pimpl))
{
}

ReactiveTransportSolver::~ReactiveTransportSolver()
{
}

auto ReactiveTransportSolver::operator=(ReactiveTransportSolver other) -> ReactiveTransportSolver&
{
    pimpl = std::move(other.pimpl);
    return *this;
}

auto ReactiveTransportSolver::setOptions(const ReactiveTransportOptions& options) -> void
{
    pimpl->setOptions(options);
}

auto ReactiveTransportSolver::setMesh(const Mesh& mesh) -> void
{
    pimpl->setMesh(mesh);
}

auto ReactiveTransportSolver::setVelocity(double val) -> void
{
    pimpl->setVelocity(val);
}

auto ReactiveTransportSolver::setDiffusionCoeff(double val) -> void
{
    pimpl->setDiffusionCoeff(val);
}

auto ReactiveTransportSolver::setBoundaryState(const ChemicalState& state) -> void
{
    pimpl->setBoundaryState(state);
}

auto ReactiveTransportSolver::setTimeStep(double val) -> void
{
    pimpl->setTimeStep(val);
}

auto ReactiveTransportSolver::output() -> ChemicalOutput
{
    return pimpl->output();
}

auto ReactiveTransportSolver::initialize() -> void
{
    pimpl->initialize();
}

auto ReactiveTransportSolver::step(ChemicalField& field) -> ReactiveTransportResult
{
    return pimpl->step(field);
}

auto ReactiveTransportSolver::result() const -> const ReactiveTransportResult&
{
    return pimpl->result;
}

auto ReactiveTransportSolver::system() const -> const ChemicalSystem&
{
    return pimpl->system;
}

auto ReactiveTransportSolver::timeStep() const -> double
{
    return pimpl->transport_solver.timeStep();
}

auto ReactiveTransportSolver::outputClusterInfo() const -> void
{
    return pimpl->outputClusterInfo();
}

} // namespace Reaktoro<|MERGE_RESOLUTION|>--- conflicted
+++ resolved
@@ -244,10 +244,6 @@
 
                 // Solve with a smart equilibrium solver
                 smart_equilibrium_solver.solve(field[icell], T, P, be.row(icell));
-<<<<<<< HEAD
-                //smart_equilibrium_solver.solve(field[icell], T, P, be.row(icell), steps, icell);
-=======
->>>>>>> 4b7a76a3
 
                 // Save the result of this cell's smart equilibrium calculation
                 result.smart_equilibrium_at_cell[icell] = smart_equilibrium_solver.result();
