--- conflicted
+++ resolved
@@ -11,17 +11,5 @@
 # Create the PyReaktoro library
 pybind11_add_module(PyReaktoro ${SOURCE_FILES} NO_EXTRAS) # NO_EXTRAS used to decrease linking time, but causes larger module file size
 
-<<<<<<< HEAD
 # Link PyReaktoro against Reaktoro library
-target_link_libraries(PyReaktoro LINK_PRIVATE ReaktoroShared)
-
-# Allow cotire to add Eigen header files to the generated prefix header file
-set_target_properties(PyReaktoro PROPERTIES
-    COTIRE_PREFIX_HEADER_INCLUDE_PATH "${CMAKE_SOURCE_DIR}/Reaktoro/Math/Eigen")
-
-# Apply cotire to PyReaktoro target to improve compilation time
-cotire(PyReaktoro)
-=======
-# Link PyReaktoro against Boost.Python and Python libraries
-target_link_libraries(PyReaktoro LINK_PRIVATE ReaktoroShared)
->>>>>>> f097f82f
+target_link_libraries(PyReaktoro LINK_PRIVATE ReaktoroShared)